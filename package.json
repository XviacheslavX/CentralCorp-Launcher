--- conflicted
+++ resolved
@@ -5,12 +5,8 @@
     "description": "Conflictura modded server launcher",
     "main": "src/app.js",
     "author": "Riptiaz/Boulldogo/Vexato/Luuxis",
-<<<<<<< HEAD
-    "env": "panel",
-    "settings": "https:/dev.conflictura.eu",
-=======
-    "settings": "http://localhost/panel",
->>>>>>> c8bb9b67
+    "env": "azuriom",
+    "settings": "https://conflictura.eu/",
     "engines": {
         "node": "20.x.x"
     },
